--- conflicted
+++ resolved
@@ -117,22 +117,6 @@
       expect(subtitleStreamController.setInterval).to.not.have.been.called;
     });
   });
-<<<<<<< HEAD
-=======
-
-  describe('onLevelLoaded', function () {
-    it('records the start time of the last known A/V track', function () {
-      hls.trigger(Event.LEVEL_UPDATED, {
-        details: { fragments: [{ start: 5 }] }
-      });
-      expect(subtitleStreamController.lastAVStart).to.equal(5);
-
-      hls.trigger(Event.LEVEL_UPDATED, {
-        details: { fragments: [] }
-      });
-      expect(subtitleStreamController.lastAVStart).to.equal(0);
-    });
-  });
 
   describe('onMediaSeeking', function () {
     it('nulls fragPrevious when seeking away from fragCurrent', function () {
@@ -142,5 +126,4 @@
       expect(subtitleStreamController.fragPrevious).to.not.exist;
     });
   });
->>>>>>> 043d704a
 });