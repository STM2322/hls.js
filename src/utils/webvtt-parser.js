--- conflicted
+++ resolved
@@ -57,116 +57,6 @@
 };
 
 const WebVTTParser = {
-<<<<<<< HEAD
-    parse: function(vttByteArray, syncPTS, vttCCs, cc, callBack, errorCallBack) {
-        // Convert byteArray into string, replacing any somewhat exotic linefeeds with "\n", then split on that character.
-        let re = /\r\n|\n\r|\n|\r/g;
-        // Uint8Array.prototype.reduce is not implemented in IE11
-        let vttLines = utf8ArrayToStr(new Uint8Array(vttByteArray)).trim().replace(re, '\n').split('\n');
-        let cueTime = '00:00.000';
-        let mpegTs = 0;
-        let localTime = 0;
-        let presentationTime = 0;
-        let cues = [];
-        let parsingError;
-        let inHeader = true;
-        // let VTTCue = VTTCue || window.TextTrackCue;
-
-        // Create parser object using VTTCue with TextTrackCue fallback on certain browsers.
-        let parser = new VTTParser();
-
-        parser.oncue = function(cue) {
-            // Adjust cue timing; clamp cues to start no earlier than - and drop cues that don't end after - 0 on timeline.
-            let currCC = vttCCs[cc];
-            let cueOffset = vttCCs.ccOffset;
-
-            // Update offsets for new discontinuities
-            if (currCC && currCC.new) {
-                if (localTime !== undefined) {
-                    // When local time is provided, offset = discontinuity start time - local time
-                    cueOffset = vttCCs.ccOffset = currCC.start;
-                } else {
-                    calculateOffset(vttCCs, cc, presentationTime);
-                }
-            }
-
-            if (presentationTime) {
-                // If we have MPEGTS, offset = presentation time + discontinuity offset
-                cueOffset = presentationTime + vttCCs.ccOffset - vttCCs.presentationOffset;
-            }
-
-            cue.startTime += cueOffset - localTime;
-            cue.endTime += cueOffset - localTime;
-
-            // Create a unique hash id for a cue based on start/end times and text.
-            // This helps timeline-controller to avoid showing repeated captions.
-            cue.id = hash(cue.startTime.toString()) + hash(cue.endTime.toString()) + hash(cue.text);
-
-            // Fix encoding of special characters. TODO: Test with all sorts of weird characters.
-            cue.text = decodeURIComponent(encodeURIComponent(cue.text));
-            if (cue.endTime > 0) {
-              cues.push(cue);
-            }
-        };
-
-        parser.onparsingerror = function(e) {
-            parsingError = e;
-        };
-
-        parser.onflush = function() {
-            if (parsingError && errorCallBack) {
-                errorCallBack(parsingError);
-                return;
-            }
-            callBack(cues);
-        };
-
-        // Go through contents line by line.
-        vttLines.forEach(line => {
-            if (inHeader) {
-                // Look for X-TIMESTAMP-MAP in header.
-                if (startsWith(line, 'X-TIMESTAMP-MAP=')) {
-                    // Once found, no more are allowed anyway, so stop searching.
-                    inHeader = false;
-                    // Extract LOCAL and MPEGTS.
-                    line.substr(16).split(',').forEach(timestamp => {
-                        if (startsWith(timestamp, 'LOCAL:')) {
-                          cueTime = timestamp.substr(6);
-                        } else if (startsWith(timestamp, 'MPEGTS:')) {
-                          mpegTs = parseInt(timestamp.substr(7));
-                        }
-                    });
-                    try {
-                        // Calculate subtitle offset in milliseconds.
-                        // If sync PTS is less than zero, we have a 33-bit wraparound, which is fixed by adding 2^33 = 8589934592.
-                        syncPTS = syncPTS < 0 ? syncPTS + 8589934592 : syncPTS;
-                        // Adjust MPEGTS by sync PTS.
-                        mpegTs -= syncPTS;
-                        // Convert cue time to seconds
-                        localTime = cueString2millis(cueTime) / 1000;
-                        // Convert MPEGTS to seconds from 90kHz.
-                        presentationTime = mpegTs / 90000;
-
-                        if (localTime === -1) {
-                            parsingError = new Error(`Malformed X-TIMESTAMP-MAP: ${line}`);
-                        }
-                    }
-                    catch(e) {
-                        parsingError = new Error(`Malformed X-TIMESTAMP-MAP: ${line}`);
-                    }
-                    // Return without parsing X-TIMESTAMP-MAP line.
-                    return;
-                } else if (line === '') {
-                  inHeader = false;
-                }
-            }
-            // Parse line by default.
-            parser.parse(line+'\n');
-        });
-
-        parser.flush();
-    }
-=======
   parse: function (vttByteArray, syncPTS, vttCCs, cc, callBack, errorCallBack) {
     // Convert byteArray into string, replacing any somewhat exotic linefeeds with "\n", then split on that character.
     let re = /\r\n|\n\r|\n|\r/g;
@@ -272,7 +162,6 @@
 
     parser.flush();
   }
->>>>>>> 661d31ed
 };
 
 export default WebVTTParser;