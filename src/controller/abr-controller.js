/*
 * simple ABR Controller
 *  - compute next level based on last fragment bw heuristics
 *  - implement an abandon rules triggered if we have less than 2 frag buffered and if computed bw shows that we risk buffer stalling
 */

import Event from '../events';
import EventHandler from '../event-handler';
import BufferHelper from '../helper/buffer-helper';
import {ErrorDetails} from '../errors';
import {logger} from '../utils/logger';
import EwmaBandWidthEstimator from './ewma-bandwidth-estimator';

class AbrController extends EventHandler {

  constructor(hls) {
    super(hls, Event.FRAG_LOADING,
               Event.FRAG_LOADED,
               Event.FRAG_BUFFERED,
               Event.ERROR);
    this.lastLoadedFragLevel = 0;
    this._autoLevelCapping = -1;
    this._nextAutoLevel = -1;
    this.hls = hls;
    this.onCheck = this.abandonRulesCheck.bind(this);
  }

  destroy() {
    this.clearTimer();
    EventHandler.prototype.destroy.call(this);
  }

  onFragLoading(data) {
    let frag = data.frag;
    if (frag.type === 'main') {
      if (!this.timer) {
        this.timer = setInterval(this.onCheck, 100);
      }
      // lazy init of bw Estimator, rationale is that we use different params for Live/VoD
      // so we need to wait for stream manifest / playlist type to instantiate it.
      if (!this.bwEstimator) {
        let hls = this.hls,
            level = data.frag.level,
            isLive = hls.levels[level].details.live,
            config = hls.config,
            ewmaFast, ewmaSlow;

        if (isLive) {
          ewmaFast = config.abrEwmaFastLive;
          ewmaSlow = config.abrEwmaSlowLive;
        } else {
          ewmaFast = config.abrEwmaFastVoD;
          ewmaSlow = config.abrEwmaSlowVoD;
        }
        this.bwEstimator = new EwmaBandWidthEstimator(hls,ewmaSlow,ewmaFast,config.abrEwmaDefaultEstimate);
      }
      this.fragCurrent = frag;
    }
  }

  abandonRulesCheck() {
    /*
      monitor fragment retrieval time...
      we compute expected time of arrival of the complete fragment.
      we compare it to expected time of buffer starvation
    */
    let hls = this.hls, v = hls.media,frag = this.fragCurrent, loader = frag.loader, minAutoLevel = this.minAutoLevel;

    // if loader has been destroyed or loading has been aborted, stop timer and return
    if(!loader || ( loader.stats && loader.stats.aborted)) {
      logger.warn('frag loader destroy or aborted, disarm abandonRules');
      this.clearTimer();
      return;
    }
    let stats = loader.stats;
    /* only monitor frag retrieval time if
    (video not paused OR first fragment being loaded(ready state === HAVE_NOTHING = 0)) AND autoswitching enabled AND not lowest level (=> means that we have several levels) */
    if (v && ((!v.paused && (v.playbackRate !== 0)) || !v.readyState) && frag.autoLevel && frag.level) {
      let requestDelay = performance.now() - stats.trequest,
          playbackRate = Math.abs(v.playbackRate);
      // monitor fragment load progress after half of expected fragment duration,to stabilize bitrate
      if (requestDelay > (500 * frag.duration / playbackRate)) {
        let levels = hls.levels,
            loadRate = Math.max(1, stats.bw ? stats.bw / 8 : stats.loaded * 1000 / requestDelay), // byte/s; at least 1 byte/s to avoid division by zero
            // compute expected fragment length using frag duration and level bitrate. also ensure that expected len is gte than already loaded size
            expectedLen = stats.total ? stats.total : Math.max(stats.loaded, Math.round(frag.duration * levels[frag.level].bitrate / 8)),
            pos = v.currentTime,
            fragLoadedDelay = (expectedLen - stats.loaded) / loadRate,
            bufferStarvationDelay = (BufferHelper.bufferInfo(v,pos,hls.config.maxBufferHole).end - pos) / playbackRate;
        // consider emergency switch down only if we have less than 2 frag buffered AND
        // time to finish loading current fragment is bigger than buffer starvation delay
        // ie if we risk buffer starvation if bw does not increase quickly
        if ((bufferStarvationDelay < (2 * frag.duration / playbackRate)) && (fragLoadedDelay > bufferStarvationDelay)) {
          let fragLevelNextLoadedDelay, nextLoadLevel;
          // lets iterate through lower level and try to find the biggest one that could avoid rebuffering
          // we start from current level - 1 and we step down , until we find a matching level
          for (nextLoadLevel = frag.level - 1 ; nextLoadLevel > minAutoLevel ; nextLoadLevel--) {
            // compute time to load next fragment at lower level
            // 0.8 : consider only 80% of current bw to be conservative
            // 8 = bits per byte (bps/Bps)
            fragLevelNextLoadedDelay = frag.duration * levels[nextLoadLevel].bitrate / (8 * 0.8 * loadRate);
            if (fragLevelNextLoadedDelay < bufferStarvationDelay) {
              // we found a lower level that be rebuffering free with current estimated bw !
              break;
            }
          }
          // only emergency switch down if it takes less time to load new fragment at lowest level instead
          // of finishing loading current one ...
          if (fragLevelNextLoadedDelay < fragLoadedDelay) {
<<<<<<< HEAD
            // ensure nextLoadLevel is not negative
            nextLoadLevel = Math.max(0,nextLoadLevel);
=======
>>>>>>> ac72ae33
            logger.warn(`loading too slow, abort fragment loading and switch to level ${nextLoadLevel}:fragLoadedDelay[${nextLoadLevel}]<fragLoadedDelay[${frag.level-1}];bufferStarvationDelay:${fragLevelNextLoadedDelay.toFixed(1)}<${fragLoadedDelay.toFixed(1)}:${bufferStarvationDelay.toFixed(1)}`);
            // force next load level in auto mode
            hls.nextLoadLevel = nextLoadLevel;
            // update bw estimate for this fragment before cancelling load (this will help reducing the bw)
            this.bwEstimator.sample(requestDelay,stats.loaded);
            //abort fragment loading
            loader.abort();
            // stop abandon rules timer
            this.clearTimer();
            hls.trigger(Event.FRAG_LOAD_EMERGENCY_ABORTED, {frag: frag, stats: stats });
          }
        }
      }
    }
  }

  onFragLoaded(data) {
    let frag = data.frag;
    if (frag.type === 'main') {
      // stop monitoring bw once frag loaded
      this.clearTimer();
      // store level id after successful fragment load
      this.lastLoadedFragLevel = frag.level;
      // reset forced auto level value so that next level will be selected
      this._nextAutoLevel = -1;
      // if fragment has been loaded to perform a bitrate test,
      if (data.frag.bitrateTest) {
        let stats = data.stats;
        stats.tparsed = stats.tbuffered = stats.tload;
        this.onFragBuffered(data);
      }
    }
  }

  onFragBuffered(data) {
    var stats = data.stats, frag = data.frag;
    // only update stats on first frag buffering
    // if same frag is loaded multiple times, it might be in browser cache, and loaded quickly
    // and leading to wrong bw estimation
    // on bitrate test, also only update stats once (if tload = tbuffered == on FRAG_LOADED)
    if (stats.aborted !== true && frag.loadCounter === 1 && frag.type === 'main' && ((!frag.bitrateTest || stats.tload === stats.tbuffered))) {
<<<<<<< HEAD
      let fragLoadingProcessingMs = stats.tbuffered - stats.trequest;
=======
      // use tparsed-trequest instead of tbuffered-trequest to compute fragLoadingProcessing; rationale is that  buffer appending only happens once media is attached
      // in case we use config.startFragPrefetch while media is not attached yet, fragment might be parsed while media not attached yet, but it will only be buffered on media attached
      // as a consequence it could happen really late in the process. meaning that appending duration might appears huge ... leading to underestimated throughput estimation
      let fragLoadingProcessingMs = stats.tparsed - stats.trequest;
>>>>>>> ac72ae33
      logger.log(`latency/loading/parsing/append/kbps:${Math.round(stats.tfirst-stats.trequest)}/${Math.round(stats.tload-stats.tfirst)}/${Math.round(stats.tparsed-stats.tload)}/${Math.round(stats.tbuffered-stats.tparsed)}/${Math.round(8*stats.loaded/(stats.tbuffered-stats.trequest))}`);
      this.bwEstimator.sample(fragLoadingProcessingMs,stats.loaded);
      // if fragment has been loaded to perform a bitrate test, (hls.startLevel = -1), store bitrate test delay duration
      if (frag.bitrateTest) {
        this.bitrateTestDelay = fragLoadingProcessingMs/1000;
      } else {
        this.bitrateTestDelay = 0;
      }
    }
  }

  onError(data) {
    // stop timer in case of frag loading error
    switch(data.details) {
      case ErrorDetails.FRAG_LOAD_ERROR:
      case ErrorDetails.FRAG_LOAD_TIMEOUT:
        this.clearTimer();
        break;
      default:
        break;
    }
  }

 clearTimer() {
    if (this.timer) {
      clearInterval(this.timer);
      this.timer = null;
    }
 }

  /** Return the capping/max level value that could be used by automatic level selection algorithm **/
  get autoLevelCapping() {
    return this._autoLevelCapping;
  }

  /** set the capping/max level value that could be used by automatic level selection algorithm **/
  set autoLevelCapping(newLevel) {
    this._autoLevelCapping = newLevel;
  }

  get nextAutoLevel() {
    let nextAutoLevel = this._nextAutoLevel, bwEstimator = this.bwEstimator, hls = this.hls,
      levels = hls.levels, minAutoBitrate = hls.config.minAutoBitrate;
    // in case next auto level has been forced, and bw not available or not reliable
    if (nextAutoLevel !== -1 && (!bwEstimator || !bwEstimator.canEstimate())) {
      // cap next auto level by max auto level
      return Math.min(nextAutoLevel,this.maxAutoLevel);
    }
    // compute next level using ABR logic
    let nextABRAutoLevel = this.nextABRAutoLevel;
    if (nextAutoLevel !== -1) {
      // nextAutoLevel is defined, use it to cap ABR computed quality level
      nextABRAutoLevel = Math.min(nextAutoLevel,nextABRAutoLevel);
    }
    if(minAutoBitrate !== undefined) {
      while (levels[nextABRAutoLevel].bitrate < minAutoBitrate) {
        nextABRAutoLevel++;
      }
    }
    return nextABRAutoLevel;
  }

  get minAutoLevel() {
<<<<<<< HEAD
    let hls = this.hls, levels = hls.levels, minAutoBitrate = hls.config.minAutoBitrate;
    for (let i = 0; i < levels.length; i++) {
=======
    let hls = this.hls, levels = hls.levels, minAutoBitrate = hls.config.minAutoBitrate, len = levels ? levels.length : 0;
    for (let i = 0; i < len; i++) {
>>>>>>> ac72ae33
      if (levels[i].bitrate > minAutoBitrate) {
        return i;
      }
    }
    return 0;
  }

  get maxAutoLevel() {
    var levels = this.hls.levels,autoLevelCapping = this._autoLevelCapping, maxAutoLevel;
    if (autoLevelCapping=== -1 && levels && levels.length) {
      maxAutoLevel = levels.length - 1;
    } else {
      maxAutoLevel = autoLevelCapping;
    }
    return maxAutoLevel;
  }

  get nextABRAutoLevel() {
    var hls = this.hls, maxAutoLevel = this.maxAutoLevel, levels = hls.levels, config = hls.config, minAutoLevel = this.minAutoLevel;
    const v = hls.media,
          currentLevel = this.lastLoadedFragLevel,
          currentFragDuration = this.fragCurrent ? this.fragCurrent.duration : 0,
          pos = (v ? v.currentTime : 0),
          // playbackRate is the absolute value of the playback rate; if v.playbackRate is 0, we use 1 to load as
          // if we're playing back at the normal rate.
          playbackRate = ((v && (v.playbackRate !== 0)) ? Math.abs(v.playbackRate) : 1.0),
          avgbw = this.bwEstimator ? this.bwEstimator.getEstimate() : config.abrEwmaDefaultEstimate,
          // bufferStarvationDelay is the wall-clock time left until the playback buffer is exhausted.
          bufferStarvationDelay = (BufferHelper.bufferInfo(v, pos, config.maxBufferHole).end - pos) / playbackRate;

    // First, look to see if we can find a level matching with our avg bandwidth AND that could also guarantee no rebuffering at all
    let bestLevel = this.findBestLevel(currentLevel,currentFragDuration,avgbw,minAutoLevel,maxAutoLevel,bufferStarvationDelay,config.abrBandWidthFactor,config.abrBandWidthUpFactor,levels);
    if (bestLevel >= 0) {
      return bestLevel;
    } else {
      logger.trace('rebuffering expected to happen, lets try to find a quality level minimizing the rebuffering');
      // not possible to get rid of rebuffering ... let's try to find level that will guarantee less than maxStarvationDelay of rebuffering
      // if no matching level found, logic will return 0
      let maxStarvationDelay = config.maxStarvationDelay,
          bwFactor = config.abrBandWidthFactor,
          bwUpFactor = config.abrBandWidthUpFactor;
      if (bufferStarvationDelay === 0) {
        // in case buffer is empty, let's check if previous fragment was loaded to perform a bitrate test
        let bitrateTestDelay = this.bitrateTestDelay;
        if (bitrateTestDelay) {
          // if it is the case, then we need to adjust our max starvation delay using maxLoadingDelay config value
          // max video loading delay used in  automatic start level selection :
          // in that mode ABR controller will ensure that video loading time (ie the time to fetch the first fragment at lowest quality level +
          // the time to fetch the fragment at the appropriate quality level is less than ```maxLoadingDelay``` )
          maxStarvationDelay = config.maxLoadingDelay - bitrateTestDelay;
          logger.trace(`bitrate test took ${Math.round(1000*bitrateTestDelay)}ms, set first fragment max fetchDuration to ${Math.round(1000*maxStarvationDelay)} ms`);
          // don't use conservative factor on bitrate test
          bwFactor = bwUpFactor = 1;
        }
      }
      bestLevel = this.findBestLevel(currentLevel,currentFragDuration,avgbw,minAutoLevel,maxAutoLevel,bufferStarvationDelay+maxStarvationDelay,bwFactor,bwUpFactor,levels);
      return Math.max(bestLevel,0);
    }
  }

  findBestLevel(currentLevel,currentFragDuration,currentBw,minAutoLevel,maxAutoLevel,maxFetchDuration,bwFactor,bwUpFactor,levels) {
    for (let i = maxAutoLevel; i >= minAutoLevel; i--) {
      let levelInfo = levels[i],
          levelDetails = levelInfo.details,
          avgDuration = levelDetails ? levelDetails.totalduration/levelDetails.fragments.length : currentFragDuration,
          live = levelDetails ? levelDetails.live : false,
          adjustedbw;
    // follow algorithm captured from stagefright :
    // https://android.googlesource.com/platform/frameworks/av/+/master/media/libstagefright/httplive/LiveSession.cpp
    // Pick the highest bandwidth stream below or equal to estimated bandwidth.
    // consider only 80% of the available bandwidth, but if we are switching up,
    // be even more conservative (70%) to avoid overestimating and immediately
    // switching back.
      if (i <= currentLevel) {
        adjustedbw = bwFactor * currentBw;
      } else {
        adjustedbw = bwUpFactor * currentBw;
      }
      const bitrate = levels[i].bitrate,
            fetchDuration = bitrate * avgDuration / adjustedbw;

    logger.trace(`level/adjustedbw/bitrate/avgDuration/maxFetchDuration/fetchDuration: ${i}/${Math.round(adjustedbw)}/${bitrate}/${avgDuration}/${maxFetchDuration}/${fetchDuration}`);
      // if adjusted bw is greater than level bitrate AND
      if (adjustedbw > bitrate &&
      // fragment fetchDuration unknown OR live stream OR fragment fetchDuration less than max allowed fetch duration, then this level matches
      // we don't account for max Fetch Duration for live streams, this is to avoid switching down when near the edge of live sliding window ...
        (!fetchDuration || live || fetchDuration < maxFetchDuration) ) {
        // as we are looping from highest to lowest, this will return the best achievable quality level

        return i;
      }
    }
    // not enough time budget even with quality level 0 ... rebuffering might happen
    return -1;
  }

  set nextAutoLevel(nextLevel) {
    this._nextAutoLevel = nextLevel;
  }
}

export default AbrController;
<|MERGE_RESOLUTION|>--- conflicted
+++ resolved
@@ -107,11 +107,6 @@
           // only emergency switch down if it takes less time to load new fragment at lowest level instead
           // of finishing loading current one ...
           if (fragLevelNextLoadedDelay < fragLoadedDelay) {
-<<<<<<< HEAD
-            // ensure nextLoadLevel is not negative
-            nextLoadLevel = Math.max(0,nextLoadLevel);
-=======
->>>>>>> ac72ae33
             logger.warn(`loading too slow, abort fragment loading and switch to level ${nextLoadLevel}:fragLoadedDelay[${nextLoadLevel}]<fragLoadedDelay[${frag.level-1}];bufferStarvationDelay:${fragLevelNextLoadedDelay.toFixed(1)}<${fragLoadedDelay.toFixed(1)}:${bufferStarvationDelay.toFixed(1)}`);
             // force next load level in auto mode
             hls.nextLoadLevel = nextLoadLevel;
@@ -153,14 +148,10 @@
     // and leading to wrong bw estimation
     // on bitrate test, also only update stats once (if tload = tbuffered == on FRAG_LOADED)
     if (stats.aborted !== true && frag.loadCounter === 1 && frag.type === 'main' && ((!frag.bitrateTest || stats.tload === stats.tbuffered))) {
-<<<<<<< HEAD
-      let fragLoadingProcessingMs = stats.tbuffered - stats.trequest;
-=======
       // use tparsed-trequest instead of tbuffered-trequest to compute fragLoadingProcessing; rationale is that  buffer appending only happens once media is attached
       // in case we use config.startFragPrefetch while media is not attached yet, fragment might be parsed while media not attached yet, but it will only be buffered on media attached
       // as a consequence it could happen really late in the process. meaning that appending duration might appears huge ... leading to underestimated throughput estimation
       let fragLoadingProcessingMs = stats.tparsed - stats.trequest;
->>>>>>> ac72ae33
       logger.log(`latency/loading/parsing/append/kbps:${Math.round(stats.tfirst-stats.trequest)}/${Math.round(stats.tload-stats.tfirst)}/${Math.round(stats.tparsed-stats.tload)}/${Math.round(stats.tbuffered-stats.tparsed)}/${Math.round(8*stats.loaded/(stats.tbuffered-stats.trequest))}`);
       this.bwEstimator.sample(fragLoadingProcessingMs,stats.loaded);
       // if fragment has been loaded to perform a bitrate test, (hls.startLevel = -1), store bitrate test delay duration
@@ -224,13 +215,8 @@
   }
 
   get minAutoLevel() {
-<<<<<<< HEAD
-    let hls = this.hls, levels = hls.levels, minAutoBitrate = hls.config.minAutoBitrate;
-    for (let i = 0; i < levels.length; i++) {
-=======
     let hls = this.hls, levels = hls.levels, minAutoBitrate = hls.config.minAutoBitrate, len = levels ? levels.length : 0;
     for (let i = 0; i < len; i++) {
->>>>>>> ac72ae33
       if (levels[i].bitrate > minAutoBitrate) {
         return i;
       }
