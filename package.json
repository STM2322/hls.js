{
  "name": "hls.js",
  "version": "0.9.1",
  "license": "Apache-2.0",
  "description": "JavaScript HLS client using MediaSourceExtension",
  "homepage": "https://github.com/video-dev/hls.js",
  "authors": "Guillaume du Pontavice <g.du.pontavice@gmail.com>",
  "repository": {
    "type": "git",
    "url": "https://github.com/video-dev/hls.js"
  },
  "publishConfig": {
    "registry": "http://registry.npmjs.org"
  },
  "bugs": {
    "url": "https://github.com/video-dev/hls.js/issues"
  },
  "main": "./dist/hls.js",
  "scripts": {
    "build": "webpack",
    "build:watch": "webpack --watch",
    "build:release": "npm run build && npm run test && git add dist/* && git commit -m 'Update dist' && npm run docs:release",
    "commit:release": "npm run build:release && git add dist/* && git commit -m 'update dist'",
    "dev": "webpack-dev-server --progress --env.debug --port 8000",
    "docs": "esdoc",
    "lint": "eslint src/ && eslint tests/",
    "lint:fix": "eslint src/ tests/ --fix",
    "pre-push": "npm run lint && npm run test:unit",
    "release:pre": "mversion prerelease && npm run build:release",
    "release:patch": "mversion p && npm run build:release",
    "release:minor": "mversion mi && npm run build:release",
    "release:major": "mversion ma && npm run build:release",
    "test": "npm run test:unit && npm run test:func",
    "test:unit": "karma start karma.conf.js",
    "test:unit:watch": "karma start karma.conf.js --auto-watch --no-single-run",
    "test:func": "cross-env BABEL_ENV=test mocha --compilers js:babel-register tests/functional/auto/setup.js --timeout 40000"
  },
  "dependencies": {
<<<<<<< HEAD
    "url-toolkit": "^2.1.2"
=======

>>>>>>> a402e177
  },
  "devDependencies": {
    "arraybuffer-equal": "^1.0.4",
    "babel-core": "^6.25.0",
    "babel-loader": "^7.1.1",
    "babel-plugin-transform-object-assign": "^6.22.0",
    "babel-preset-es2015": "^6.24.1",
    "babel-register": "^6.24.0",
    "chromedriver": "^2.28.0",
    "cross-env": "^5.0.2",
    "deep-strict-equal": "^0.2.0",
    "esdoc": "^1.0.4",
    "esdoc-standard-plugin": "^1.0.0",
    "eslint": "^4.13.1",
    "eslint-config-standard": "^11.0.0",
    "eslint-plugin-import": "^2.9.0",
    "eslint-plugin-node": "^6.0.1",
    "eslint-plugin-promise": "^3.6.0",
    "eslint-plugin-standard": "^3.0.1",
    "http-server": "^0.11.0",
    "husky": "^0.14.3",
    "istanbul-instrumenter-loader": "^2.0.0",
    "karma": "^2.0.0",
    "karma-chrome-launcher": "^2.2.0",
    "karma-coverage-istanbul-reporter": "^1.3.0",
    "karma-mocha": "^1.3.0",
    "karma-mocha-reporter": "^2.2.3",
    "karma-sinon": "^1.0.5",
    "karma-sourcemap-loader": "^0.3.7",
    "karma-webpack": "^2.0.4",
    "mocha": "^3.0.2",
    "mversion": "^1.10.1",
    "selenium-webdriver": "^3.1.0",
    "sinon": "^4.1.3",
    "webpack": "^3.5.5",
    "webpack-bundle-analyzer": "^2.9.1",
    "webpack-dev-server": "^2.7.1",
    "webworkify-webpack": "^2.0.0"
  }
}<|MERGE_RESOLUTION|>--- conflicted
+++ resolved
@@ -36,11 +36,7 @@
     "test:func": "cross-env BABEL_ENV=test mocha --compilers js:babel-register tests/functional/auto/setup.js --timeout 40000"
   },
   "dependencies": {
-<<<<<<< HEAD
     "url-toolkit": "^2.1.2"
-=======
-
->>>>>>> a402e177
   },
   "devDependencies": {
     "arraybuffer-equal": "^1.0.4",
